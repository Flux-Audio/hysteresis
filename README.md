--- conflicted
+++ resolved
@@ -1,16 +1,5 @@
-<<<<<<< HEAD
 # Hysteresis v0.3.0
 ***Categories:** meta-plugin, circuit modelling*
-=======
-# !!! Major Changes Ahead !!!
-HYSTERESIS has a lot of things going on in the background that I would love to explore, but the risk is making a massively complicated 
-user interface, instead, it will be split up into multiple other plugins:
-- HYSTERESIS: will only encompass the tape distortion and equalization aspects, so it can be used efficiently as a mastering plugin
-- ???: will be a vibey tape artifact machine, doing wow, flutter, scrape flutter and dropouts, mostly for chorus
-- ???: will be some plugin unrelated to tape emulation, which just implements stochastic quantization and some other chaotic shenanigans.
-
-# Hysteresis v0.2.0
->>>>>>> a9f3154e
 
 ## Update Notice
 Version v0.3.x is incompatible with v0.2.x! Presets cannot be ported. Make sure to
